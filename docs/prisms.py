--- conflicted
+++ resolved
@@ -4,19 +4,12 @@
 
 # %%
 import matplotlib.pyplot as plt
-<<<<<<< HEAD
-from meshwell.polyprism import PolyPrism
-from meshwell.cad import cad
-from meshwell.mesh import mesh
-from meshwell.visualization import plot3D
-=======
-import plotly.graph_objects as go
 import shapely
 
 from meshwell.cad import cad
 from meshwell.mesh import mesh
 from meshwell.polyprism import PolyPrism
->>>>>>> c967f0ff
+from meshwell.visualization import plot3D
 
 # %%
 # We use shapely as an API to enter polygons
