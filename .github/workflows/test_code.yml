name: Test pre-commit, code and docs

on:
  pull_request:
  push:
    branches:
      - main

jobs:
  pre-commit:
    runs-on: ubuntu-latest
    steps:
<<<<<<< HEAD
      - uses: actions/checkout@v4
      - uses: actions/setup-python@v4
=======
      - uses: actions/checkout@v3
      - uses: actions/setup-python@v5
>>>>>>> 23f8c3dc
      - uses: pre-commit/action@v3.0.0
  test_code:
    needs: [pre-commit]
    runs-on: [ubuntu-latest]
    strategy:
      max-parallel: 12
      matrix:
        python-version: ["3.10"]
        os: [ubuntu-latest]
    steps:
      - uses: actions/checkout@v4
      - name: Set up Python ${{ matrix.python-version }}
        uses: actions/setup-python@v5
        with:
          python-version: ${{ matrix.python-version }}
          cache: "pip"
          cache-dependency-path: pyproject.toml
      - name: Install dependencies
        run: |
          make gmsh-ubuntu
          pip install -e .[tests]
      - name: Test with pytest
        run: pytest
  # test_code_coverage:
  #   runs-on: ubuntu-latest
  #   needs: [pre-commit]
  #   steps:
  #     - uses: actions/checkout@v4
  #     - name: Set up Python
  #       uses: actions/setup-python@v5
  #       with:
  #         python-version: '3.10'
  #     - name: Install dependencies
  #       run: |
  #         pip install -e .[tests]
  #     - name: Test with pytest
  #       run: |
  #         pytest --cov={{ cookiecutter.package_name }} {{ cookiecutter.package_name }}
  #     - name: Upload coverage to Codecov
  #       uses: codecov/codecov-action@v3
  #       with:
  #         token: ${{ secrets.CODECOV_TOKEN }}
  #         fail_ci_if_error: false
  test_docs:
    needs: [pre-commit]
    runs-on: ${{ matrix.os }}
    strategy:
      max-parallel: 12
      matrix:
        python-version: ['3.10']
        os: [ubuntu-latest]

    steps:
<<<<<<< HEAD
      - uses: actions/checkout@v4
      - uses: conda-incubator/setup-miniconda@v2
=======
      - uses: actions/checkout@v3
      - uses: conda-incubator/setup-miniconda@v3
>>>>>>> 23f8c3dc
        with:
          python-version: '3.10'
          mamba-version: "*"
          channels: conda-forge,defaults
          channel-priority: true
          activate-environment: anaconda-client-env
      - name: Add conda to system path
        run: |
          echo $CONDA/bin >> $GITHUB_PATH
      - name: Install dependencies
        run: |
          make dev
      - name: Test documentation
        run: |
          make docs<|MERGE_RESOLUTION|>--- conflicted
+++ resolved
@@ -10,13 +10,8 @@
   pre-commit:
     runs-on: ubuntu-latest
     steps:
-<<<<<<< HEAD
       - uses: actions/checkout@v4
-      - uses: actions/setup-python@v4
-=======
-      - uses: actions/checkout@v3
       - uses: actions/setup-python@v5
->>>>>>> 23f8c3dc
       - uses: pre-commit/action@v3.0.0
   test_code:
     needs: [pre-commit]
@@ -70,13 +65,8 @@
         os: [ubuntu-latest]
 
     steps:
-<<<<<<< HEAD
       - uses: actions/checkout@v4
-      - uses: conda-incubator/setup-miniconda@v2
-=======
-      - uses: actions/checkout@v3
       - uses: conda-incubator/setup-miniconda@v3
->>>>>>> 23f8c3dc
         with:
           python-version: '3.10'
           mamba-version: "*"
