"""Mesh class definition."""
from __future__ import annotations

import contextlib
import tempfile
from os import cpu_count
from pathlib import Path

import gmsh
import meshio
import numpy as np

from meshwell.labeledentity import LabeledEntities
from meshwell.model import ModelManager


class Mesh:
    """Mesh class for generating meshes from cad models."""

    def __init__(
        self,
        n_threads: int = cpu_count(),
        filename: str = "temp",
        model: ModelManager | None = None,
    ):
        """Initialize mesh generator.

        Args:
            n_threads: Number of threads for processing
            filename: Base filename for the model
            model: Optional Model instance to use (creates new if None)

        """
        # Use provided model or create new one
        if model is None:
            self.model_manager = ModelManager(
                n_threads=n_threads,
                filename=filename,
            )
            self._owns_model = True
        else:
            self.model_manager = model
            self._owns_model = False

    def _initialize_model(self, input_file: Path | None = None) -> None:
        """Initialize GMSH model and optionally load .xao file."""
        # Initialize the model instance
        self.model_manager.ensure_initialized("temp")

        # Load CAD model if input file provided
        if input_file is not None:
            input_file = Path(input_file)
            gmsh.merge(str(input_file.with_suffix(".xao")))

    def _initialize_mesh_settings(
        self,
        verbosity: int,
        default_characteristic_length: float,
        global_2D_algorithm: int,
        global_3D_algorithm: int,
        gmsh_version: float | None,
        mesh_element_order: int = 1,
    ) -> None:
        """Initialize basic mesh settings."""
        gmsh.option.setNumber("General.Terminal", verbosity)
        gmsh.option.setNumber(
            "Mesh.CharacteristicLengthMax", default_characteristic_length
        )
        gmsh.option.setNumber("Mesh.Algorithm", global_2D_algorithm)
        gmsh.option.setNumber("Mesh.Algorithm3D", global_3D_algorithm)
        gmsh.option.setNumber("Mesh.ElementOrder", mesh_element_order)
        if gmsh_version is not None:
            gmsh.option.setNumber("Mesh.MshFileVersion", gmsh_version)
        self.model_manager.sync_model()

    def _apply_periodic_boundaries(
        self, periodic_entities: list[tuple[str, str]]
    ) -> None:
        """Apply periodic boundary conditions."""
        mapping = {
            self.model_manager.model.getPhysicalName(dimtag[0], dimtag[1]): dimtag
            for dimtag in self.model_manager.model.getPhysicalGroups()
        }

        for label1, label2 in periodic_entities:
            if label1 not in mapping or label2 not in mapping:
                continue

            self._set_periodic_pair(mapping, label1, label2)

    def _set_periodic_pair(self, mapping: dict, label1: str, label2: str) -> None:
        """Set up periodic boundary pair."""
        tags1 = self.model_manager.model.getEntitiesForPhysicalGroup(*mapping[label1])
        tags2 = self.model_manager.model.getEntitiesForPhysicalGroup(*mapping[label2])

        vector1 = self.model_manager.model.occ.getCenterOfMass(
            mapping[label1][0], tags1[0]
        )
        vector2 = self.model_manager.model.occ.getCenterOfMass(
            mapping[label1][0], tags2[0]
        )
        vector = np.subtract(vector1, vector2)

        self.model_manager.model.mesh.setPeriodic(
            mapping[label1][0],
            tags1,
            tags2,
            [1, 0, 0, vector[0], 0, 1, 0, vector[1], 0, 0, 1, vector[2], 0, 0, 0, 1],
        )

    def _apply_mesh_refinement(
        self,
        background_remeshing_file: Path | None | None,
        boundary_delimiter: str,
        resolution_specs: dict,
    ) -> None:
        """Apply mesh refinement settings.

        TODO: enable simultaneous background mesh and entity-based refinement
        """
        if background_remeshing_file is None:
            self._apply_entity_refinement(boundary_delimiter, resolution_specs)
        else:
            self._apply_background_refinement()

    def get_top_physical_names(self) -> list[str]:
        """Get all physical names of dimension dim from the GMSH model.

        Returns:
            List of physical names as strings

        """
        return self.model_manager.get_top_physical_names()

    def get_all_physical_names(self) -> list[str]:
        """Get all physical names from the GMSH model.

        Returns:
            List of physical names as strings

        """
        return self.model_manager.get_physical_names()

    def get_physical_dimtags(self, physical_name: str) -> list[tuple[int, int]]:
        """Get the dimtags associated with a physical group name.

        Args:
            physical_name: Name of the physical group

        Returns:
            List of (dim, tag) tuples for entities in the physical group

        """
        return self.model_manager.get_physical_dimtags(physical_name)

    def _recover_labels_from_cad(self, resolution_specs: dict) -> tuple[list, dict]:
        """Recover labeled entities from loaded CAD model.

        Args:
            resolution_specs: Dictionary mapping physical names to resolution specifications

        Returns:
            Tuple of (final_entity_list, final_entity_dict)
        """
        final_entity_list = []
        final_entity_dict = {}

        # We address entities by "named" physicals (not default):
        top_physical_names = self.get_top_physical_names()
        all_physical_names = self.get_all_physical_names()

        for index, physical_name in enumerate(all_physical_names):
            resolutions = resolution_specs.get(physical_name, [])
            if not resolutions and physical_name not in top_physical_names:
                continue

            entities = LabeledEntities(
                index=index,
                physical_name=physical_name,
                model=self.model_manager.model,
                dimtags=self.get_physical_dimtags(physical_name=physical_name),
                resolutions=resolutions,
            )
            entities.update_boundaries()
            final_entity_list.append(entities)
            final_entity_dict[physical_name] = entities

        return final_entity_list, final_entity_dict

    def _apply_entity_refinement(
        self,
        boundary_delimiter: str,
        resolution_specs: dict,
    ) -> None:
        """Apply mesh refinement based on entity information.

        Args:
            boundary_delimiter: String used to identify boundary entities
            resolution_specs: Resolution specifications

        """
        # Recover labeled entities from loaded CAD model
        final_entity_list, final_entity_dict = self._recover_labels_from_cad(
            resolution_specs
        )

        # Collect all refinement fields
        refinement_field_indices = []

        # Handle Global Specs (key is None)
        if None in resolution_specs:
            for spec in resolution_specs[None]:
                # Apply globally (empty dict means no mass filtering, restrict_to_tags=None means global)
                field_index = spec.apply(
                    self.model_manager.model, {}, restrict_to_tags=None
                )
                refinement_field_indices.append(field_index)

        for entity in final_entity_list:
            refinement_field_indices.extend(
                entity.add_refinement_fields_to_model(
                    final_entity_dict,
                    boundary_delimiter,
                )
            )

        # If we have refinement fields, create a minimum field
        if refinement_field_indices:
            # Use the smallest element size overall
            min_field_index = self.model_manager.model.mesh.field.add("Min")
            self.model_manager.model.mesh.field.setNumbers(
                min_field_index, "FieldsList", refinement_field_indices
            )
            self.model_manager.model.mesh.field.setAsBackgroundMesh(min_field_index)

        # Turn off default meshing options
        gmsh.option.setNumber("Mesh.MeshSizeFromPoints", 0)
        gmsh.option.setNumber("Mesh.MeshSizeFromCurvature", 0)
        gmsh.option.setNumber("Mesh.MeshSizeExtendFromBoundary", 0)

    def _apply_background_refinement(self) -> None:
        """Apply mesh refinement based on background mesh."""
        # Create background field from post-processing view
        bg_field = self.model_manager.model.mesh.field.add("PostView")
        self.model_manager.model.mesh.field.setNumber(bg_field, "ViewIndex", 0)
        gmsh.model.mesh.field.setAsBackgroundMesh(bg_field)

        # Turn off default meshing options
        gmsh.option.setNumber("Mesh.MeshSizeFromPoints", 0)
        gmsh.option.setNumber("Mesh.MeshSizeFromCurvature", 0)
        gmsh.option.setNumber("Mesh.MeshSizeExtendFromBoundary", 0)

    def process_mesh(
        self,
        dim: int,
        global_3D_algorithm: int,
        global_scaling: float,
        verbosity: int,
        optimization_flags: tuple[tuple[str, int]] | None,
    ) -> meshio.Mesh:
        """Generate mesh and return meshio object (no file I/O)."""
        gmsh.option.setNumber("Mesh.ScalingFactor", global_scaling)

        if global_3D_algorithm == 1 and verbosity:
            gmsh.logger.start()

        self.model_manager.model.mesh.generate(dim)

        if optimization_flags:
            for optimization_flag, niter in optimization_flags:
                self.model_manager.model.mesh.optimize(optimization_flag, niter=niter)

        # Return mesh object without writing to file
        with contextlib.redirect_stdout(
            None
        ), tempfile.TemporaryDirectory() as tmpdirname:
            temp_mesh_path = f"{tmpdirname}/mesh.msh"
            gmsh.write(temp_mesh_path)
            return meshio.read(temp_mesh_path)

    def save_to_file(self, output_file: Path) -> None:
        """Save current mesh to file.

        Args:
            output_file: Output mesh file path

        """
        self.model_manager.save_to_mesh(output_file)

    def to_msh(self, output_file: Path, format: str = "msh") -> None:
        """Save current mesh to .msh file.

        Args:
            output_file: Output file path (will be suffixed with .format)
            format: File format to use in gmsh

        """
        self.model_manager.save_to_mesh(output_file, format)

    def to_meshio(self) -> meshio.Mesh:
        """Convert current mesh to meshio.Mesh object.

        Returns:
            meshio.Mesh: Current mesh as meshio object

        """
        with contextlib.redirect_stdout(
            None
        ), tempfile.TemporaryDirectory() as tmpdirname:
            temp_mesh_path = f"{tmpdirname}/mesh.msh"
            gmsh.write(temp_mesh_path)
            return meshio.read(temp_mesh_path)

    def load_xao_file(self, input_file: Path) -> None:
        """Load CAD geometry from .xao file.

        Args:
            input_file: Input .xao file path

        """
        self.model_manager.load_from_xao(input_file)

    def process_geometry(
        self,
        dim: int,
        default_characteristic_length: float,
        background_remeshing_file: Path | None = None,
        global_scaling: float = 1.0,
        global_2D_algorithm: int = 6,
        global_3D_algorithm: int = 1,
        mesh_element_order: int = 1,
<<<<<<< HEAD
        verbosity: Optional[int] = 0,
        periodic_entities: Optional[List[Tuple[str, str]]] = None,
        optimization_flags: Optional[tuple[tuple[str, int]]] = None,
        boundary_delimiter: str = "None",  # noqa: B006
        resolution_specs: Dict = (),
        gmsh_version: Optional[float] = None,
=======
        verbosity: int | None = 0,
        periodic_entities: list[tuple[str, str]] | None = None,  # noqa: ARG002
        optimization_flags: tuple[tuple[str, int]] | None = None,
        boundary_delimiter: str = "None",
        resolution_specs: dict = (),
>>>>>>> c967f0ff
    ) -> meshio.Mesh:
        """Process loaded geometry into mesh (no file I/O).

        Args:
            dim: Dimension of mesh to generate
            default_characteristic_length: Default mesh size
            background_remeshing_file: Optional background mesh file for refinement
            global_scaling: Global scaling factor
            global_2D_algorithm: GMSH 2D meshing algorithm
            global_3D_algorithm: GMSH 3D meshing algorithm
            mesh_element_order: Element order
            verbosity: GMSH verbosity level
            periodic_entities: List of periodic boundary pairs
            optimization_flags: Mesh optimization flags
            boundary_delimiter: Delimiter for boundary names
            resolution_specs: Mesh resolution specifications

        Returns:
            meshio.Mesh: Generated mesh object

        """
        self._initialize_model()

        # Initialize mesh settings
        self._initialize_mesh_settings(
            verbosity=verbosity,
            default_characteristic_length=default_characteristic_length,
            global_2D_algorithm=global_2D_algorithm,
            global_3D_algorithm=global_3D_algorithm,
            gmsh_version=gmsh_version,
            mesh_element_order=mesh_element_order,
        )

        # Apply mesh refinement
        self._apply_mesh_refinement(
            background_remeshing_file=background_remeshing_file,
            boundary_delimiter=boundary_delimiter,
            resolution_specs=resolution_specs,
        )

        # Generate and return mesh
        return self.process_mesh(
            dim=dim,
            global_3D_algorithm=global_3D_algorithm,
            global_scaling=global_scaling,
            verbosity=verbosity,
            optimization_flags=optimization_flags,
        )


def mesh(
    dim: int,
    input_file: Path,
    output_file: Path,
    default_characteristic_length: float,
    resolution_specs: dict | None = None,
    background_remeshing_file: Path | None = None,
    global_scaling: float = 1.0,
    global_2D_algorithm: int = 6,
    global_3D_algorithm: int = 1,
    mesh_element_order: int = 1,
    verbosity: int | None = 0,
    periodic_entities: list[tuple[str, str]] | None = None,
    optimization_flags: tuple[tuple[str, int]] | None = None,
    boundary_delimiter: str = "None",
    n_threads: int = cpu_count(),
    filename: str = "temp",
<<<<<<< HEAD
    model: Optional[ModelManager] = None,
    gmsh_version: Optional[float] = None,
) -> Optional[meshio.Mesh]:
=======
    model: ModelManager | None = None,
) -> meshio.Mesh | None:
>>>>>>> c967f0ff
    """Utility function that wraps the Mesh class for easier usage.

    Args:
        dim: Dimension of mesh to generate
        input_file: Path to input .xao file
        output_file: Path for output mesh file
        entities_list: Optional list of entities with mesh parameters
        background_remeshing_file: Optional background mesh file for refinement
        default_characteristic_length: Default mesh size
        global_scaling: Global scaling factor
        global_2D_algorithm: GMSH 2D meshing algorithm
        global_3D_algorithm: GMSH 3D meshing algorithm
        mesh_element_order: Element order
        verbosity: GMSH verbosity level
        periodic_entities: List of periodic boundary pairs
        optimization_flags: Mesh optimization flags
        boundary_delimiter: Delimiter for boundary names
        resolution_specs: Mesh resolution specifications
        n_threads: Number of threads to use
        filename: Temporary filename for GMSH model
        model: Optional Model instance to use (creates new if None)
        gmsh_version: GMSH MSH file version (e.g. 2.2 or 4.1)

    Returns:
        Optional[meshio.Mesh]: Generated mesh object

    """
    mesh_generator = Mesh(
        n_threads=n_threads,
        filename=filename,
        model=model,
    )

    if resolution_specs is None:
        resolution_specs = {}

    # Load geometry from file
    mesh_generator.load_xao_file(input_file)

    # Process geometry into mesh
    mesh_obj = mesh_generator.process_geometry(
        dim=dim,
        background_remeshing_file=background_remeshing_file,
        default_characteristic_length=default_characteristic_length,
        global_scaling=global_scaling,
        global_2D_algorithm=global_2D_algorithm,
        global_3D_algorithm=global_3D_algorithm,
        mesh_element_order=mesh_element_order,
        verbosity=verbosity,
        periodic_entities=periodic_entities,
        optimization_flags=optimization_flags,
        boundary_delimiter=boundary_delimiter,
        resolution_specs=resolution_specs,
        gmsh_version=gmsh_version,
    )

    # Save to file
    mesh_generator.save_to_file(output_file)

    # Finalize if we created the model
    if model is None:
        mesh_generator.model_manager.finalize()

    return mesh_obj<|MERGE_RESOLUTION|>--- conflicted
+++ resolved
@@ -329,20 +329,12 @@
         global_2D_algorithm: int = 6,
         global_3D_algorithm: int = 1,
         mesh_element_order: int = 1,
-<<<<<<< HEAD
-        verbosity: Optional[int] = 0,
-        periodic_entities: Optional[List[Tuple[str, str]]] = None,
-        optimization_flags: Optional[tuple[tuple[str, int]]] = None,
-        boundary_delimiter: str = "None",  # noqa: B006
-        resolution_specs: Dict = (),
-        gmsh_version: Optional[float] = None,
-=======
         verbosity: int | None = 0,
         periodic_entities: list[tuple[str, str]] | None = None,  # noqa: ARG002
         optimization_flags: tuple[tuple[str, int]] | None = None,
         boundary_delimiter: str = "None",
         resolution_specs: dict = (),
->>>>>>> c967f0ff
+        gmsh_version: float | None = None,
     ) -> meshio.Mesh:
         """Process loaded geometry into mesh (no file I/O).
 
@@ -359,6 +351,7 @@
             optimization_flags: Mesh optimization flags
             boundary_delimiter: Delimiter for boundary names
             resolution_specs: Mesh resolution specifications
+            gmsh_version: GMSH version
 
         Returns:
             meshio.Mesh: Generated mesh object
@@ -410,14 +403,9 @@
     boundary_delimiter: str = "None",
     n_threads: int = cpu_count(),
     filename: str = "temp",
-<<<<<<< HEAD
-    model: Optional[ModelManager] = None,
-    gmsh_version: Optional[float] = None,
-) -> Optional[meshio.Mesh]:
-=======
     model: ModelManager | None = None,
+    gmsh_version: float | None = None,
 ) -> meshio.Mesh | None:
->>>>>>> c967f0ff
     """Utility function that wraps the Mesh class for easier usage.
 
     Args:
